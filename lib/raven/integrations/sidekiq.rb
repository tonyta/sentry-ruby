require 'time'
require 'sidekiq'
<<<<<<< HEAD

require 'raven/context_filter'

module Raven
  class SidekiqCleanupMiddleware
    def call(_worker, job, queue)
      Raven.context.transaction.push "Sidekiq/#{job['class']}"
      Raven.extra_context(:sidekiq => job.merge("queue" => queue))
      yield
      Context.clear!
      BreadcrumbBuffer.clear!
    end
  end

  class SidekiqErrorHandler
    def call(ex, context)
      context = Raven::ContextFilter.filter(context)
      Raven.context.transaction.push transaction_from_context(context)
      Raven.capture_exception(
        ex,
        :message => ex.message,
        :extra => { :sidekiq => context }
      )
      Context.clear!
      BreadcrumbBuffer.clear!
    end

    private

    # this will change in the future:
    # https://github.com/mperham/sidekiq/pull/3161
    def transaction_from_context(context)
      classname = (context["wrapped"] || context["class"] ||
                    (context[:job] && (context[:job]["wrapped"] || context[:job]["class"]))
                  )
      if classname
        "Sidekiq/#{classname}"
      elsif context[:event]
        "Sidekiq/#{context[:event]}"
      else
        "Sidekiq"
      end
    end
  end
end
=======
require 'raven/integrations/sidekiq/cleanup_middleware'
require 'raven/integrations/sidekiq/error_handler'
>>>>>>> f43c36c7

if Sidekiq::VERSION > '3'
  Sidekiq.configure_server do |config|
    config.error_handlers << Raven::Sidekiq::ErrorHandler.new
    config.server_middleware do |chain|
      chain.add Raven::Sidekiq::CleanupMiddleware
    end
  end
end<|MERGE_RESOLUTION|>--- conflicted
+++ resolved
@@ -1,55 +1,7 @@
 require 'time'
 require 'sidekiq'
-<<<<<<< HEAD
-
-require 'raven/context_filter'
-
-module Raven
-  class SidekiqCleanupMiddleware
-    def call(_worker, job, queue)
-      Raven.context.transaction.push "Sidekiq/#{job['class']}"
-      Raven.extra_context(:sidekiq => job.merge("queue" => queue))
-      yield
-      Context.clear!
-      BreadcrumbBuffer.clear!
-    end
-  end
-
-  class SidekiqErrorHandler
-    def call(ex, context)
-      context = Raven::ContextFilter.filter(context)
-      Raven.context.transaction.push transaction_from_context(context)
-      Raven.capture_exception(
-        ex,
-        :message => ex.message,
-        :extra => { :sidekiq => context }
-      )
-      Context.clear!
-      BreadcrumbBuffer.clear!
-    end
-
-    private
-
-    # this will change in the future:
-    # https://github.com/mperham/sidekiq/pull/3161
-    def transaction_from_context(context)
-      classname = (context["wrapped"] || context["class"] ||
-                    (context[:job] && (context[:job]["wrapped"] || context[:job]["class"]))
-                  )
-      if classname
-        "Sidekiq/#{classname}"
-      elsif context[:event]
-        "Sidekiq/#{context[:event]}"
-      else
-        "Sidekiq"
-      end
-    end
-  end
-end
-=======
 require 'raven/integrations/sidekiq/cleanup_middleware'
 require 'raven/integrations/sidekiq/error_handler'
->>>>>>> f43c36c7
 
 if Sidekiq::VERSION > '3'
   Sidekiq.configure_server do |config|
