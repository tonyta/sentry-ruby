--- conflicted
+++ resolved
@@ -10,14 +10,11 @@
   gem "rspec-rails", "~> 4.0"
 end
 
-<<<<<<< HEAD
-=======
 gem "sidekiq"
 
 gem "rack"
 gem "rack-timeout"
 
->>>>>>> f43c36c7
 gem "pry"
 gem "benchmark-ips"
 gem "benchmark_driver"
